--- conflicted
+++ resolved
@@ -6,18 +6,16 @@
 import traceback
 import numpy as np
 from typing import List, Dict, Any, Optional, Union, Tuple
-<<<<<<< HEAD
+
 import logging
-from sqlalchemy import create_engine, text
 from group4py.src.database import Connection
 from group4py.src.embedding import TransformerEmbedding, CombinedEmbedding
 from group4py.src.helpers import Logger
-import re
-=======
+
 from sklearn.metrics.pairwise import cosine_similarity
 from sqlalchemy import text, func, create_engine
 import uuid
->>>>>>> 09eaa94a
+
 from difflib import SequenceMatcher
 
 project_root = Path(__file__).resolve().parents[2]
@@ -45,13 +43,6 @@
         Base evaluation method to be overridden by subclasses.
         
         Args:
-<<<<<<< HEAD
-            connection: Database connection. If None, creates a new one.        """
-        self.connection = connection if connection is not None else Connection()
-        self.embedding_engine = TransformerEmbedding()
-        self.embedding_engine.load_models()
-        self.logger = logging.getLogger(__name__)
-=======
             chunks: List of chunks to evaluate
             query: Query string to evaluate against
             
@@ -94,7 +85,6 @@
             config = DatabaseConfig.from_env()
             self.connection = Connection(config)
             self.connection.connect()
->>>>>>> 09eaa94a
 
     @Logger.debug_log()
     def get_vector_similarity(self, embedded_prompt: List[float], embedding_type: str = 'transformer', 
