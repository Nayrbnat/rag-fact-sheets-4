--- conflicted
+++ resolved
@@ -16,32 +16,18 @@
 project_root = Path(__file__).resolve().parents[1]
 sys.path.insert(0, str(project_root))
 import group4py
-<<<<<<< HEAD
 from database import Connection
 from helpers.internal import Logger, Test, TaskInfo
 from evaluator import Evaluator, VectorComparison, RegexComparison, FuzzyRegexComparison
 from embedding import TransformerEmbedding, CombinedEmbedding
 
 from constants.prompts import (
-=======
-from group4py.src.database import Connection
-from group4py.src.helpers import Logger, Test, TaskInfo
-from group4py.src.evaluator import Evaluator, VectorComparison, RegexComparison, FuzzyRegexComparison, GraphHopRetriever
-from group4py.src.embedding import TransformerEmbedding, CombinedEmbedding
-from group4py.src.query import Booster
-from group4py.src.constants.prompts import (
->>>>>>> 49fe1fe0
     QUESTION_PROMPT_1, QUESTION_PROMPT_2, QUESTION_PROMPT_3, QUESTION_PROMPT_4,
     QUESTION_PROMPT_5, QUESTION_PROMPT_6, QUESTION_PROMPT_7, QUESTION_PROMPT_8,
     HOP_KEYWORDS, GENERAL_NDC_KEYWORDS  # Add these imports
 )
-<<<<<<< HEAD
 from database import Connection
 from schema import DatabaseConfig
-=======
-from group4py.src.database import Connection
-from group4py.src.schema import DatabaseConfig, UUIDEncoder
->>>>>>> 49fe1fe0
 
 
 
@@ -124,13 +110,10 @@
             # Add similarity scores to chunks
             for chunk in chunks:
                 chunk_id = chunk['id']
-<<<<<<< HEAD
+                similarity_score = similarities.get(chunk_id, 0.0)
                 similarity_score = similarities.get(str(chunk_id), 0.0)
                 
                 # Add similarity score to chunk
-=======
-                similarity_score = similarities.get(chunk_id, 0.0)
->>>>>>> 49fe1fe0
                 chunk['similarity_score'] = similarity_score
                 chunks_with_similarity.append(chunk)
         
@@ -367,10 +350,6 @@
         return []
 
 
-<<<<<<< HEAD
-@Logger.log(log_file=project_root / "logs/retrieve.log", log_level="INFO")
-def run_script(question_number: int = None, country: Optional[str] = None) -> List[Dict[str, Any]]:
-=======
 def retrieve_chunks_with_hop(prompt: str, top_k: int = 20, country: Optional[str] = None, 
                            question_number: Optional[int] = None) -> List[Dict[str, Any]]:
     """
@@ -455,7 +434,6 @@
 @Logger.log(log_file=project_root / "logs/retrieve.log", log_level="DEBUG")
 def run_script(question_number: int = None, country: Optional[str] = None, 
               use_hop_retrieval: bool = False) -> List[Dict[str, Any]]:
->>>>>>> 49fe1fe0
     """
     Main function to run the retrieval script.
     Args:
@@ -487,35 +465,6 @@
         
         # If no specific country is provided, get all countries from database
         if country is None:
-<<<<<<< HEAD
-            # Don't default to a specific country - retrieve from all countries
-            country = None
-
-        # Step 1: Embed the prompt
-        embedded_prompt = embed_prompt(prompt)
-        
-        # Step 2: Retrieve and evaluate chunks in a single function call
-        evaluated_chunks = retrieve_chunks(
-            embedded_prompt=embedded_prompt,
-            prompt=prompt,
-            embedding_type='transformer',  # Better semantic understanding
-            top_k=20,                      # Retrieve top 20 chunks
-            ensure_indices=True,           # Ensure indices are created
-            n_per_doc=None,                # Get diversity across documents
-            country=country,               # Filter by country (None = all countries)
-            min_similarity=0.3             # Lower threshold to see more results
-        )
-
-        if evaluated_chunks:
-            # Create a metadata object to include with the evaluated chunks
-            metadata = {
-                "question_number": question_number,
-                "query_text": prompt,
-                "country": country,
-                "timestamp": datetime.now().isoformat(),
-                "chunk_count": len(evaluated_chunks)
-            }
-=======
             config = DatabaseConfig.from_env()
             db_connection = Connection(config)
             if db_connection.connect():
@@ -542,7 +491,6 @@
         # Process each country
         for country_name in countries_to_process:
             print(f"[4_RETRIEVE] Processing country: {country_name}")
->>>>>>> 49fe1fe0
             
             # Initialize country data structures (separate for standard and hop)
             standard_country_data = {
