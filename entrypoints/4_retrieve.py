import sys
import os
from pathlib import Path
import logging
import traceback
from typing import List, Dict, Any, Optional, Union, Tuple
from dotenv import load_dotenv
from sqlalchemy import text, func
import json

# Load environment variables from .env file
load_dotenv()

project_root = Path(__file__).resolve().parents[1]
sys.path.insert(0, str(project_root))
import group4py
from group4py.src.database import Connection
from group4py.src.helpers import Logger, Test, TaskInfo
from group4py.src.evaluator import Evaluator, VectorComparison, RegexComparison, FuzzyRegexComparison
from group4py.src.chunk_embed import Embedding
from group4py.src.query import Booster
from group4py.src.constants.prompts import (
    QUESTION_PROMPT_1, QUESTION_PROMPT_2, QUESTION_PROMPT_3, QUESTION_PROMPT_4,
    QUESTION_PROMPT_5, QUESTION_PROMPT_6, QUESTION_PROMPT_7, QUESTION_PROMPT_8
)
from group4py.src.database import Connection
from group4py.src.schema import DatabaseConfig

logger = logging.getLogger(__name__)

# Dictionary mapping question numbers to their respective prompts
QUESTION_PROMPTS = {
    1: QUESTION_PROMPT_1,
    2: QUESTION_PROMPT_2,
    3: QUESTION_PROMPT_3,
    4: QUESTION_PROMPT_4,
    5: QUESTION_PROMPT_5,
    6: QUESTION_PROMPT_6,
    7: QUESTION_PROMPT_7,
    8: QUESTION_PROMPT_8
}


def embed_prompt(prompt):
    """
    Embed a prompt using the embedding model.
    
    Args:
        prompt: The text string to embed
        
    Returns:
        list: Vector embedding of the prompt (list of floats)
    """
    logger.info(f"[4_RETRIEVE] Prompt given: {prompt}. Embedding prompt...")
    try:
        
        # # First boost the prompt to enhance search performance
        # booster = Booster()
        # boosted_prompt = booster.boost_function(prompt)
        # logger.debug(f"[4_RETRIEVE] Prompt boosted: {boosted_prompt[:50]}...")
        
        # Initialize the embedding model, load models
        embedding_model = Embedding()
        embedding_model.load_models()

        # Embed the prompt using transformer model
        embedded_prompt = embedding_model.embed_transformer(prompt)
        
        logger.info(f"[4_RETRIEVE] Prompt successfully embedded to vector of dimension {len(embedded_prompt)}")
        return embedded_prompt
    
    except Exception as e:
        traceback_string = traceback.format_exc()
        logger.error(f"[4_RETRIEVE] Error in prompt embedding: {e}\nTraceback: {traceback_string}")
        raise e
    

def evaluate_chunks(prompt: str, chunks: List[Dict[str, Any]], embedded_prompt: List[float] = None) -> List[Dict[str, Any]]:
    """
    Evaluate chunks using multiple comparison methods: vector similarity, regex patterns, and fuzzy matching.
    
    Args:
        prompt: The original user query
        chunks: List of chunk dictionaries to evaluate
        embedded_prompt: Optional embedded prompt vector for additional similarity calculations
        
    Returns:
        List of chunks with evaluation scores and metadata added
    """
    if not chunks:
        logger.info("[4_RETRIEVE] No chunks to evaluate")
        return []
    
    logger.info(f"[4_RETRIEVE] Evaluating {len(chunks)} chunks using multiple methods for query: '{prompt}'")
    
    try:
        # Step 1: Calculate vector similarities for all chunks
        logger.info("[4_RETRIEVE] Calculating vector similarities for all chunks...")
        vector_comp = VectorComparison()
        
        # Get chunk IDs for batch similarity calculation
        chunk_ids = [chunk['id'] for chunk in chunks]
        
        # Calculate similarities in batch
        similarities = vector_comp.batch_similarity_calculation(
            chunk_ids=chunk_ids,
            query_embedding=embedded_prompt,
            embedding_type='transformer'
        )
        
        # Add similarity scores to chunks
        chunks_with_similarity = []
        for chunk in chunks:
            chunk_id = chunk['id']
            similarity_score = similarities.get(chunk_id, 0.0)
            
            # Add similarity score to chunk
            chunk['similarity_score'] = similarity_score
            chunks_with_similarity.append(chunk)
        
        logger.info(f"[4_RETRIEVE] Calculated vector similarities for {len(chunks_with_similarity)} chunks")
        
        # Initialize comparison engines
        regex_comparison = RegexComparison()
        fuzzy_regex_comparison = FuzzyRegexComparison()
        
        evaluated_chunks = []
        
        for i, chunk in enumerate(chunks_with_similarity):
            chunk_content = chunk.get('content', '')
            if not chunk_content:
                logger.warning(f"[4_RETRIEVE] Chunk {i} has no content, skipping evaluation")
                evaluated_chunks.append(chunk)
                continue
            
            # Start with the chunk as-is
            evaluated_chunk = chunk.copy()
            
            # 2. Apply regex evaluation (keyword-based)
            try:
                regex_eval = regex_comparison.evaluate_chunk_score(chunk_content, prompt)
                evaluated_chunk['regex_evaluation'] = regex_eval
                evaluated_chunk['regex_score'] = regex_eval['regex_score']
                evaluated_chunk['keyword_matches'] = regex_eval['keyword_matches']
                evaluated_chunk['query_types'] = regex_eval.get('query_types', [])
                
                # Get keyword highlights for debugging/explanation
                highlights = regex_comparison.get_keyword_highlights(chunk_content, prompt)
                if highlights:
                    evaluated_chunk['keyword_highlights'] = highlights
                
            except Exception as e:
                logger.error(f"[4_RETRIEVE] Error in regex evaluation for chunk {i}: {e}")
                evaluated_chunk['regex_score'] = 0.0
                evaluated_chunk['keyword_matches'] = 0
                evaluated_chunk['regex_evaluation'] = {'error': str(e)}
            
            # 3. Apply fuzzy regex evaluation (context-based)
            try:
                fuzzy_eval = fuzzy_regex_comparison.evaluate_chunk_relevance(chunk_content, prompt)
                evaluated_chunk['fuzzy_evaluation'] = fuzzy_eval
                evaluated_chunk['fuzzy_score'] = fuzzy_eval['final_score']
                evaluated_chunk['semantic_patterns'] = fuzzy_eval.get('semantic_patterns', [])
                
            except Exception as e:
                logger.error(f"[4_RETRIEVE] Error in fuzzy evaluation for chunk {i}: {e}")
                evaluated_chunk['fuzzy_score'] = 0.0
                evaluated_chunk['fuzzy_evaluation'] = {'error': str(e)}
            
            # 4. Calculate combined score using all available methods
            similarity_score = evaluated_chunk.get('similarity_score', 0.0)
            regex_score = evaluated_chunk.get('regex_score', 0.0)
            fuzzy_score = evaluated_chunk.get('fuzzy_score', 0.0)
            
            # Configurable weights for different scoring methods
            vector_weight = 0.55  # Vector similarity has highest weight
            regex_weight = 0.25   # Direct keyword matches
            fuzzy_weight = 0.20   # Fuzzy contextual matching
            
            # Combine scores
            combined_score = (
                vector_weight * similarity_score +
                regex_weight * regex_score +
                fuzzy_weight * fuzzy_score
            )
            
            evaluated_chunk['combined_score'] = combined_score
            
            # Add information about how the score was calculated
            evaluated_chunk['score_weights'] = {
                'vector_weight': vector_weight,
                'regex_weight': regex_weight,
                'fuzzy_weight': fuzzy_weight
            }
            
            # Add to our collection of evaluated chunks
            evaluated_chunks.append(evaluated_chunk)
        
        # Sort by combined score (highest first)
        evaluated_chunks.sort(key=lambda x: x.get('combined_score', 0), reverse=True)
        
        # Log evaluation statistics
        regex_scores = [c.get('regex_score', 0) for c in evaluated_chunks]
        fuzzy_scores = [c.get('fuzzy_score', 0) for c in evaluated_chunks]
        keyword_counts = [c.get('keyword_matches', 0) for c in evaluated_chunks]
        
        if regex_scores:
            avg_regex_score = sum(regex_scores) / len(regex_scores)
            avg_fuzzy_score = sum(fuzzy_scores) / len(fuzzy_scores)
            avg_keyword_matches = sum(keyword_counts) / len(keyword_counts)
            max_regex_score = max(regex_scores)
            max_fuzzy_score = max(fuzzy_scores)
            
            logger.info(f"[4_RETRIEVE] Evaluation complete:")
            logger.info(f"  - Average regex score: {avg_regex_score:.3f}")
            logger.info(f"  - Average fuzzy score: {avg_fuzzy_score:.3f}")
            logger.info(f"  - Average keyword matches: {avg_keyword_matches:.1f}")
            logger.info(f"  - Max regex score: {max_regex_score:.3f} | Max fuzzy score: {max_fuzzy_score:.3f}")
            
            # Show top 5 evaluated chunks
            logger.debug("[4_RETRIEVE] Top evaluated chunks:")
            for i, chunk in enumerate(evaluated_chunks[:5], 1):
                combined = chunk.get('combined_score', 0)
                similarity = chunk.get('similarity_score', 0)
                regex = chunk.get('regex_score', 0)
                fuzzy = chunk.get('fuzzy_score', 0)
                matches = chunk.get('keyword_matches', 0)
                semantic = ", ".join(chunk.get('semantic_patterns', []))
                logger.debug(f"  #{i}: Combined={combined:.3f} (Vector={similarity:.3f}, Regex={regex:.3f}, Fuzzy={fuzzy:.3f})")
                logger.debug(f"     Keywords: {matches} matches | Semantic: {semantic}")
        
        return evaluated_chunks
        
    except Exception as e:
        traceback_string = traceback.format_exc()
        logger.error(f"[4_RETRIEVE] Error in chunk evaluation: {e}\nTraceback: {traceback_string}")
        # Return original chunks if evaluation fails
        return chunks

def retrieve_chunks(embedded_prompt, prompt, embedding_type='transformer', top_k=20, 
                   ensure_indices=True, country=None, n_per_doc=None, min_similarity=0.0):
    """
    Retrieve and evaluate the most similar chunks from the database using comprehensive evaluation.
    First evaluates ALL chunks, then returns top ones based on weighted average score.
    
    Args:
        embedded_prompt: The embedded query vector (list of floats)
        prompt: Original text prompt for evaluation
        embedding_type: Type of embedding to use ('transformer' or 'word2vec')
        top_k: Number of top similar chunks to retrieve
        ensure_indices: Whether to ensure vector indices exist before querying
        country: Optional country name to filter documents by
        n_per_doc: Optional number of chunks to return per document (overrides top_k)
        min_similarity: Minimum similarity threshold (0-1)
        
    Returns:
        List of dictionaries containing evaluated chunks with comprehensive scores
    """
    try:
        if country:
            logger.info(f"[4_RETRIEVE] Retrieving chunks for country '{country}' using comprehensive evaluation")
        else:
            logger.info(f"[4_RETRIEVE] Retrieving top {top_k} chunks using comprehensive evaluation")
        
        # Ensure vector indices exist if requested
        if ensure_indices:
            logger.info("[4_RETRIEVE] Ensuring vector indices exist...")
            if not VectorComparison.create_vector_indices():
                logger.warning("[4_RETRIEVE] Failed to create vector indices, continuing anyway...")
        
<<<<<<< HEAD
        # Create database connection using the Connection class
        connection = Connection()
        
        # Get a session using the Connection class
        session = connection.get_session()
        
        try:
            # Determine which embedding column to use and convert prompt to vector string
            if embedding_type == 'transformer':
                embedding_column = 'transformer_embedding'
                vector_dim = 768
            elif embedding_type == 'word2vec':
                embedding_column = 'word2vec_embedding'
                vector_dim = 300
            else:
                logger.error(f"[4_RETRIEVE] Invalid embedding_type: {embedding_type}")
                return []
            
            # Validate embedded_prompt dimensions
            if not embedded_prompt or len(embedded_prompt) != vector_dim:
                logger.error(f"[4_RETRIEVE] Invalid embedding dimensions. Expected {vector_dim}, got {len(embedded_prompt) if embedded_prompt else 0}")
                return []
            
            # Convert embedding to pgvector format (may not be strictly necessary)
            vector_str = '[' + ','.join([str(x) for x in embedded_prompt]) + ']'
=======
        # Step 1: Get ALL chunks from database for comprehensive evaluation
        config = DatabaseConfig.from_env()
        db_connection = Connection(config)
        
        if not db_connection.connect():
            logger.error("[4_RETRIEVE] Failed to connect to database")
            return []
        
        # Get all chunks for the specified country or all chunks
        logger.info("[4_RETRIEVE] Retrieving all chunks for comprehensive evaluation...")
        all_chunks = db_connection.get_all_chunks_for_evaluation(country=country)
        
        if not all_chunks:
            logger.warning("[4_RETRIEVE] No chunks found in database")
            return []
        
        logger.info(f"[4_RETRIEVE] Retrieved {len(all_chunks)} chunks from database")
        
        # Step 2: Run comprehensive evaluation on ALL chunks (includes vector similarity calculation)
        logger.info(f"[4_RETRIEVE] Running comprehensive evaluation on {len(all_chunks)} chunks...")
        evaluated_chunks = evaluate_chunks(
            prompt=prompt, 
            chunks=all_chunks,
            embedded_prompt=embedded_prompt
        )
        
        if not evaluated_chunks:
            logger.warning("[4_RETRIEVE] No chunks after evaluation")
            return []
        
        # Step 3: Sort by combined weighted score (already done in evaluate_chunks)
        logger.info("[4_RETRIEVE] Chunks sorted by weighted average score (vector + regex + fuzzy)")
        
        # Step 4: Apply minimum similarity filter after evaluation
        if min_similarity > 0.0:
            pre_filter_count = len(evaluated_chunks)
            evaluated_chunks = [
                chunk for chunk in evaluated_chunks 
                if chunk.get('combined_score', 0) >= min_similarity
            ]
            logger.info(f"[4_RETRIEVE] Filtered {pre_filter_count} chunks to {len(evaluated_chunks)} using min_similarity={min_similarity}")
        
        # Step 5: Handle n_per_doc constraint if specified
        if n_per_doc is not None:
            logger.info(f"[4_RETRIEVE] Applying n_per_doc constraint: {n_per_doc} chunks per document")
            doc_chunk_counts = {}
            final_chunks = []
>>>>>>> d7e22bdd
            
            for chunk in evaluated_chunks:
                doc_id = chunk.get('doc_id', 'unknown')
                if doc_chunk_counts.get(doc_id, 0) < n_per_doc:
                    final_chunks.append(chunk)
                    doc_chunk_counts[doc_id] = doc_chunk_counts.get(doc_id, 0) + 1
                
                # Stop if we have enough chunks
                if len(final_chunks) >= top_k:
                    break
            
            evaluated_chunks = final_chunks
            logger.info(f"[4_RETRIEVE] After n_per_doc filtering: {len(evaluated_chunks)} chunks")
        
        # Step 6: Limit to requested top_k
        if len(evaluated_chunks) > top_k:
            evaluated_chunks = evaluated_chunks[:top_k]
            logger.info(f"[4_RETRIEVE] Limited results to top {top_k} chunks")
        
        # Log final statistics
        if evaluated_chunks:
            top_scores = [chunk.get('combined_score', 0) for chunk in evaluated_chunks[:5]]
            logger.info(f"[4_RETRIEVE] Top 5 combined scores: {[f'{score:.3f}' for score in top_scores]}")
            
            # Show breakdown of top chunk
            top_chunk = evaluated_chunks[0]
            vector_score = top_chunk.get('similarity_score', 0)
            regex_score = top_chunk.get('regex_score', 0)
            fuzzy_score = top_chunk.get('fuzzy_score', 0)
            combined_score = top_chunk.get('combined_score', 0)
            logger.info(f"[4_RETRIEVE] Top chunk breakdown: Vector={vector_score:.3f}, Regex={regex_score:.3f}, Fuzzy={fuzzy_score:.3f}, Combined={combined_score:.3f}")
        
        logger.info(f"[4_RETRIEVE] Final result: {len(evaluated_chunks)} comprehensively evaluated and ranked chunks")
        return evaluated_chunks
            
    except Exception as e:
        traceback_string = traceback.format_exc()
        logger.error(f"[4_RETRIEVE] Error in chunk retrieval: {e}\nTraceback: {traceback_string}")
        return []


@Logger.log(log_file=project_root / "logs/retrieve.log", log_level="DEBUG")
def run_script(question_number: int = None, country: Optional[str] = None) -> List[Dict[str, Any]]:
    """
    Main function to run the retrieval script.
    Args:
        question_number (int): The question number (1-8) to use from predefined prompts.
        country (Optional[str]): Optional country name to filter documents by.
    
    Returns:
        List[Dict[str, Any]]: List of retrieved chunks with metadata.
    
    """
    try:
        logger.warning(f"\n\n[4_RETRIEVE] Running script...")
        
        # Select the question prompt based on the question number
        if question_number is None or question_number not in QUESTION_PROMPTS:
            question_number = 1  # Default to question 1 if invalid or not provided
            logger.info(f"[4_RETRIEVE] Using default question number: {question_number}")
        else:
            logger.info(f"[4_RETRIEVE] Using question number: {question_number}")
        
        # Get the prompt text from the corresponding QUESTION_PROMPT
        prompt = QUESTION_PROMPTS[question_number]
        logger.info(f"[4_RETRIEVE] Selected prompt: {prompt[:100]}...")
        
        # Define an example country for use, only if country is specified
        if country is None:
            country = "Afghanistan"
            logger.info(f"[4_RETRIEVE] Using example country: {country}")
        else:
            logger.info(f"[4_RETRIEVE] Using provided country: {country}")

        # Step 1: Embed the prompt
        embedded_prompt = embed_prompt(prompt)
        
        # Step 2: Retrieve and evaluate chunks in a single function call
        evaluated_chunks = retrieve_chunks(
            embedded_prompt=embedded_prompt,
            prompt=prompt,
            embedding_type='transformer',  # Better semantic understanding
            top_k=20,                      # Retrieve top 20 chunks
            ensure_indices=True,           # Ensure indices are created
            n_per_doc=None,                # Get diversity across documents
            country=country,               # Filter by country
            min_similarity=0.5             # Filter out chunks with low similarity
        )
        logger.info(f"[4_RETRIEVE] Retrieved and evaluated {len(evaluated_chunks)} chunks")
        
        if evaluated_chunks:
            # Create a metadata object to include with the evaluated chunks
            metadata = {
                "question_number": question_number,
                "query_text": prompt,
                "country": country,
                "timestamp": Logger.get_timestamp(),
                "chunk_count": len(evaluated_chunks)
            }
            
            # Create final output with query information and evaluated chunks
            final_output = {
                "metadata": metadata,
                "evaluated_chunks": evaluated_chunks
            }
            
            # Save only the evaluated chunks with score breakdowns
            evaluated_output_path = project_root / "data/evaluated_chunks.json"
            with open(evaluated_output_path, "w", encoding="utf-8") as f:
                json.dump(final_output, f, ensure_ascii=False, indent=2)
            logger.debug(f"[4_RETRIEVE] Saved {len(evaluated_chunks)} evaluated chunks with query metadata to {evaluated_output_path}")
            
            return evaluated_chunks
        else:
            logger.warning(f"[4_RETRIEVE] No chunks retrieved.")
            return []

    except Exception as e:
        traceback_string = traceback.format_exc()
        logger.critical(f"\n\n\n\n[PIPELINE BROKE!] - Error in 4_retrieve.py: {e}\n\nTraceback: {traceback_string}\n\n\n\n")
        raise e

if __name__ == "__main__":
    import argparse
<<<<<<< HEAD
    parser = argparse.ArgumentParser(description='Run the query script with a specified prompt.')
    parser.add_argument('--prompt', required=True, type=str, help='Prompt to execute the script for.')
=======
    parser = argparse.ArgumentParser(description='Run the retrieval script with a specified question number.')
    parser.add_argument('--question', type=int, choices=range(1, 9), 
                        help='Question number (1-8) to select a predefined prompt.')
>>>>>>> d7e22bdd
    parser.add_argument('--country', type=str, help='Country to filter documents by (optional).')
    args = parser.parse_args()
    run_script(question_number=args.question, country=args.country)

    # Usage examples:
    # python 4_retrieve.py --question 1 --country "Japan"
    # python 4_retrieve.py --question 4  # Uses default country (Afghanistan)<|MERGE_RESOLUTION|>--- conflicted
+++ resolved
@@ -268,33 +268,6 @@
             if not VectorComparison.create_vector_indices():
                 logger.warning("[4_RETRIEVE] Failed to create vector indices, continuing anyway...")
         
-<<<<<<< HEAD
-        # Create database connection using the Connection class
-        connection = Connection()
-        
-        # Get a session using the Connection class
-        session = connection.get_session()
-        
-        try:
-            # Determine which embedding column to use and convert prompt to vector string
-            if embedding_type == 'transformer':
-                embedding_column = 'transformer_embedding'
-                vector_dim = 768
-            elif embedding_type == 'word2vec':
-                embedding_column = 'word2vec_embedding'
-                vector_dim = 300
-            else:
-                logger.error(f"[4_RETRIEVE] Invalid embedding_type: {embedding_type}")
-                return []
-            
-            # Validate embedded_prompt dimensions
-            if not embedded_prompt or len(embedded_prompt) != vector_dim:
-                logger.error(f"[4_RETRIEVE] Invalid embedding dimensions. Expected {vector_dim}, got {len(embedded_prompt) if embedded_prompt else 0}")
-                return []
-            
-            # Convert embedding to pgvector format (may not be strictly necessary)
-            vector_str = '[' + ','.join([str(x) for x in embedded_prompt]) + ']'
-=======
         # Step 1: Get ALL chunks from database for comprehensive evaluation
         config = DatabaseConfig.from_env()
         db_connection = Connection(config)
@@ -342,7 +315,6 @@
             logger.info(f"[4_RETRIEVE] Applying n_per_doc constraint: {n_per_doc} chunks per document")
             doc_chunk_counts = {}
             final_chunks = []
->>>>>>> d7e22bdd
             
             for chunk in evaluated_chunks:
                 doc_id = chunk.get('doc_id', 'unknown')
@@ -467,14 +439,9 @@
 
 if __name__ == "__main__":
     import argparse
-<<<<<<< HEAD
-    parser = argparse.ArgumentParser(description='Run the query script with a specified prompt.')
-    parser.add_argument('--prompt', required=True, type=str, help='Prompt to execute the script for.')
-=======
     parser = argparse.ArgumentParser(description='Run the retrieval script with a specified question number.')
     parser.add_argument('--question', type=int, choices=range(1, 9), 
                         help='Question number (1-8) to select a predefined prompt.')
->>>>>>> d7e22bdd
     parser.add_argument('--country', type=str, help='Country to filter documents by (optional).')
     args = parser.parse_args()
     run_script(question_number=args.question, country=args.country)
