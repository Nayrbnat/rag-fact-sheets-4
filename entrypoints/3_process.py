--- conflicted
+++ resolved
@@ -72,18 +72,12 @@
         # If force_reprocess is True and document exists, we need to delete existing chunks
         if force_reprocess and document:
             logger.info(f"[3_PROCESS] Force reprocessing document {doc_id}")
-<<<<<<< HEAD
-            engine = connection.get_engine()
+
             session = connection.get_session()
+            
             try:                # Remove existing chunks for this document
                 session.query(DocChunkORM).filter(DocChunkORM.doc_id == doc_id).delete()
-=======
-            session = connection.get_session()
-
-            try:
-                # Remove existing chunks for this document
-                session.query(DocChunkDB).filter(DocChunkDB.doc_id == doc_id).delete()
->>>>>>> bd94385a
+
                 session.commit()
                 logger.info(f"[3_PROCESS] Removed existing chunks for document {doc_id}")
             except Exception as e:
@@ -95,10 +89,7 @@
         # If document doesn't exist, create it first before proceeding with chunk processing
         if not document:
             logger.info(f"[3_PROCESS] Document {doc_id} not found in database. Creating record...")
-<<<<<<< HEAD
-=======
-
->>>>>>> bd94385a
+
             session = connection.get_session()
             
             try:
