--- conflicted
+++ resolved
@@ -341,24 +341,6 @@
         with open(output_file, 'w', encoding='utf-8') as f:
             json.dump(result, f, indent=2, ensure_ascii=False)
         
-<<<<<<< HEAD
-    except json.JSONDecodeError as e:
-        logger.error(f"Error parsing chunks JSON: {e}")
-        error_response = ResponseProcessor._create_error_response(f"Invalid chunks JSON: {str(e)}", args.prompt)
-        with open(output_file, 'w', encoding='utf-8') as f:
-            json.dump(error_response, f, indent=2, ensure_ascii=False)
-        
-    except FileNotFoundError as e:
-        logger.error(f"Chunks file not found: {e}")
-        error_response = ResponseProcessor._create_error_response(f"File not found: {str(e)}", args.prompt)
-        with open(output_file, 'w', encoding='utf-8') as f:
-            json.dump(error_response, f, indent=2, ensure_ascii=False)
-    except Exception as e:
-        logger.error(f"Error in main execution: {e}")
-        error_response = ResponseProcessor._create_error_response(f"Execution error: {str(e)}", args.prompt)
-        with open(output_file, 'w', encoding='utf-8') as f:
-            json.dump(error_response, f, indent=2, ensure_ascii=False)
-=======
     except FileNotFoundError as e:
         logger.error(f"Chunks file not found: {e}")
         error_response = ResponseProcessor._create_error_response(f"File not found: {str(e)}", args.prompt or "Unknown")
@@ -374,7 +356,6 @@
         error_response = ResponseProcessor._create_error_response(f"Execution error: {str(e)}", args.prompt or "Unknown")
         print(json.dumps(error_response, indent=2, ensure_ascii=False))
         sys.exit(1)
->>>>>>> d7e22bdd
 
     # Usage examples:
     # Primary method (reads prompt from JSON file):
