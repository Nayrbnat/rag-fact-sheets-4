# group4venv/
# local/
<<<<<<< HEAD
# logs/
venv/
=======
logs/
>>>>>>> 4917ec6e
<|MERGE_RESOLUTION|>--- conflicted
+++ resolved
@@ -1,8 +1,4 @@
 # group4venv/
 # local/
-<<<<<<< HEAD
-# logs/
-venv/
-=======
 logs/
->>>>>>> 4917ec6e
+venv/