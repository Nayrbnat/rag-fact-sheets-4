<<<<<<< HEAD
# group4venv/
# local/
logs/
venv/
=======
# Virtual environments
group4venv/
local/
venv/
logs/
.env

# Editor settings
.vscode/
.idea/

# JSON files
*.json

# Database files
*.db
*.sqlite
*.sqlite3

# Dataframes and data files
*.pkl
*.parquet
*.csv
*.h5
*.feather
*.npz
*.npy

# Data folder - contains PDFs
data/

# PDF files anywhere in the project
*.pdf

# Logs
logs/
*.log

# Local models folder
local_models/

# Python cache files
__pycache__/
*.py[cod]
*$py.class

# Jupyter notebook checkpoints
.ipynb_checkpoints/

# OS specific files
.DS_Store
Thumbs.db
>>>>>>> f7ca443c
<|MERGE_RESOLUTION|>--- conflicted
+++ resolved
@@ -1,9 +1,9 @@
-<<<<<<< HEAD
+
 # group4venv/
 # local/
 logs/
 venv/
-=======
+
 # Virtual environments
 group4venv/
 local/
@@ -56,4 +56,3 @@
 # OS specific files
 .DS_Store
 Thumbs.db
->>>>>>> f7ca443c
